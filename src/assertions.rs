--- conflicted
+++ resolved
@@ -1020,9 +1020,6 @@
 
     /// Verifies that the subject has a length that is less than the expected
     /// length.
-<<<<<<< HEAD
-    #[track_caller]
-=======
     ///
     /// # Examples
     ///
@@ -1067,14 +1064,11 @@
     /// assert_that!(&some_map).has_length_less_than(5);
     /// # }
     /// ```
->>>>>>> 4d7820f4
+    #[track_caller]
     fn has_length_less_than(self, expected_length: E) -> Self;
 
     /// Verifies that the subject has a length that is greater than the expected
     /// length.
-<<<<<<< HEAD
-    #[track_caller]
-=======
     ///
     /// # Examples
     ///
@@ -1119,7 +1113,7 @@
     /// assert_that!(&some_map).has_length_greater_than(3);
     /// # }
     /// ```
->>>>>>> 4d7820f4
+    #[track_caller]
     fn has_length_greater_than(self, expected_length: E) -> Self;
 
     /// Verifies that the subject has a length that is at most the expected
@@ -1127,9 +1121,6 @@
     ///
     /// In other words, the length shall be less than or equal to the expected
     /// length.
-<<<<<<< HEAD
-    #[track_caller]
-=======
     ///
     /// # Examples
     ///
@@ -1174,7 +1165,7 @@
     /// assert_that!(&some_map).has_at_most_length(4);
     /// # }
     /// ```
->>>>>>> 4d7820f4
+    #[track_caller]
     fn has_at_most_length(self, expected_length: E) -> Self;
 
     /// Verifies that the subject has a length that is at least the expected
@@ -1182,9 +1173,6 @@
     ///
     /// In other words, the length shall be greater than or equal to the
     /// expected length.
-<<<<<<< HEAD
-    #[track_caller]
-=======
     ///
     /// # Examples
     ///
@@ -1229,7 +1217,7 @@
     /// assert_that!(&some_map).has_at_least_length(4);
     /// # }
     /// ```
->>>>>>> 4d7820f4
+    #[track_caller]
     fn has_at_least_length(self, expected_length: E) -> Self;
 }
 
@@ -1527,9 +1515,6 @@
     /// Maps the subject to the result's err value.
     ///
     /// If the result is an ok value, this method panics.
-<<<<<<< HEAD
-    #[track_caller]
-=======
     ///
     /// # Examples
     ///
@@ -1539,7 +1524,7 @@
     /// let subject: Result<u64, String> = Err("te anim adipisici mollit".to_string());
     /// assert_that!(subject).err().is_equal_to("te anim adipisici mollit");
     /// ```
->>>>>>> 4d7820f4
+    #[track_caller]
     fn err(self) -> Spec<'a, E, R>;
 }
 
