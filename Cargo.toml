--- conflicted
+++ resolved
@@ -64,14 +64,8 @@
 expect_used = "deny"
 future_not_send = "allow"
 if_not_else = "allow"
-<<<<<<< HEAD
-missing_const_for_fn = "warn"
-module_name_repetitions = "allow"
+missing_const_for_fn = "allow"
 must_use_candidate = "allow"
-=======
-missing_const_for_fn = "allow"
-#module_name_repetitions = "allow"
->>>>>>> 7d190137
 option_if_let_else = "allow"
 print_stderr = "deny"
 print_stdout = "deny"
